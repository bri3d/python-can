#!/usr/bin/env python
# coding: utf-8

"""
python-can requires the setuptools package to be installed.
"""

from __future__ import absolute_import

from os import listdir
from os.path import isfile, join
import re
import logging
from setuptools import setup, find_packages

logging.basicConfig(level=logging.WARNING)

with open("can/__init__.py", "r") as fd:
    version = re.search(
        r'^__version__\s*=\s*[\'"]([^\'"]*)[\'"]', fd.read(), re.MULTILINE
    ).group(1)

with open("README.rst", "r") as f:
    long_description = f.read()

# Dependencies
extras_require = {
    "serial": ["pyserial~=3.0"],
<<<<<<< HEAD
    "neovi": ["python-ics>=2.12"],
    "mf4": ["asammdf>=5.5.0", "numpy>=1.16.0"],
=======
    "neovi": ["python-ics>=2.12", "filelock"],
>>>>>>> a26c2091
}

tests_require = [
    "pytest~=4.3",
    "pytest-timeout~=1.3",
    "pytest-cov~=2.6",
    "codecov~=2.0",
    "hypothesis",
] + extras_require["serial"]

extras_require["test"] = tests_require


setup(
    # Description
    name="python-can",
    url="https://github.com/hardbyte/python-can",
    description="Controller Area Network interface module for Python",
    long_description=long_description,
    classifiers=[
        # a list of all available ones: https://pypi.org/classifiers/
        "Programming Language :: Python",
        "Programming Language :: Python :: 3.6",
        "Programming Language :: Python :: 3.7",
        "Programming Language :: Python :: Implementation :: CPython",
        "Programming Language :: Python :: Implementation :: PyPy",
        "License :: OSI Approved :: GNU Lesser General Public License v3 (LGPLv3)",
        "Operating System :: MacOS",
        "Operating System :: POSIX :: Linux",
        "Operating System :: Microsoft :: Windows",
        "Development Status :: 5 - Production/Stable",
        "Environment :: Console",
        "Intended Audience :: Developers",
        "Intended Audience :: Education",
        "Intended Audience :: Information Technology",
        "Intended Audience :: Manufacturing",
        "Intended Audience :: Telecommunications Industry",
        "Natural Language :: English",
        "Topic :: System :: Logging",
        "Topic :: System :: Monitoring",
        "Topic :: System :: Networking",
        "Topic :: System :: Hardware :: Hardware Drivers",
        "Topic :: Utilities",
    ],
    # Code
    version=version,
    packages=find_packages(exclude=["test", "doc", "scripts", "examples"]),
    scripts=list(filter(isfile, (join("scripts/", f) for f in listdir("scripts/")))),
    # Author
    author="Brian Thorne",
    author_email="brian@thorne.link",
    # License
    license="LGPL v3",
    # Package data
    package_data={
        "": ["README.rst", "CONTRIBUTORS.txt", "LICENSE.txt", "CHANGELOG.txt"],
        "doc": ["*.*"],
        "examples": ["*.py"],
    },
    # Installation
    # see https://www.python.org/dev/peps/pep-0345/#version-specifiers
    python_requires=">=3.6",
    install_requires=[
        "wrapt~=1.10",
        "aenum",
        'windows-curses;platform_system=="Windows"',
        "filelock",
    ],
    setup_requires=["pytest-runner"],
    extras_require=extras_require,
    tests_require=tests_require,
)<|MERGE_RESOLUTION|>--- conflicted
+++ resolved
@@ -25,13 +25,9 @@
 
 # Dependencies
 extras_require = {
+    "mf4": ["asammdf>=5.5.0", "numpy>=1.16.0"],
+    "neovi": ["python-ics>=2.12", "filelock"],
     "serial": ["pyserial~=3.0"],
-<<<<<<< HEAD
-    "neovi": ["python-ics>=2.12"],
-    "mf4": ["asammdf>=5.5.0", "numpy>=1.16.0"],
-=======
-    "neovi": ["python-ics>=2.12", "filelock"],
->>>>>>> a26c2091
 }
 
 tests_require = [
